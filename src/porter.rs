use std::{thread, time::Duration};

use linabase::service::StoreManager;
use tracing::{Level, event, instrument};

use crate::{
    conveyer::ConveyQueue,
    dtos::{Behavior, FlagType, Package, Status},
    shutdown::Shutdown,
};

// Sleep time constants optimized for SQLite serial processing
const SHORT_SLEEP: u64 = 0x200;   // 512 microseconds - fast response
const MEDIUM_SLEEP: u64 = 0x2000; // 8192 microseconds - medium wait
const LONG_SLEEP: u64 = 0x4000;   // 16384 microseconds - long wait
const IDLE_THRESHOLD: u64 = 0x6000; // Increased threshold to reduce frequent switching

const FAST_MODE: Duration = Duration::from_micros(SHORT_SLEEP);
const NORMAL_MODE: Duration = Duration::from_micros(MEDIUM_SLEEP);
const SLOW_MODE: Duration = Duration::from_micros(LONG_SLEEP);

// Error logging interval to avoid log flooding
const ERROR_LOG_INTERVAL: u32 = 100;

#[instrument(skip_all)]
pub fn porter(root: &str) {
    event!(tracing::Level::INFO, "Porter started with SQLite serial processing");
    
    let store_manager = match StoreManager::new(root) {
        Ok(store_manager) => store_manager,
        Err(e) => panic!("{}", e.to_string()),
    };

    let mut dur;
    let mut idle_delay = 0u64;
    let mut consecutive_empty = 0u32;
    let mut error_count = 0u32;

    let shutdown_status = Shutdown::get_instance();
    let conveyers = ConveyQueue::get_instance();

    loop {
        if shutdown_status.is_shutdown() {
            break;
        }

        // SQLite serial processing: process one package at a time to avoid database lock contention
        match conveyers.consume_order() {
            Ok(Some(pkg)) => {
                consecutive_empty = 0;
                idle_delay = 0x8000;
                dur = FAST_MODE;

<<<<<<< HEAD
                // Process single package
                match process_package(&pkg, &store_manager, &conveyers) {
                    Ok(_) => {
                        // Successfully processed, maintain fast mode
=======
                let flags = pkg.content.flags;
                let data = pkg.content.data;

                let mut res_pkg = Package::new();
                res_pkg.uni_id = pkg.uni_id;
                res_pkg.content.name = pkg.content.name;
                res_pkg.content.flags = pkg.content.flags;

                let valid_data_end = pkg
                    .content
                    .name
                    .iter()
                    .position(|&b| b == 0)
                    .unwrap_or(pkg.content.name.len());

                // File name validation check
                if valid_data_end == 0 {
                    res_pkg.status = Status::FileNameInvalid;
                    match conveyers.produce_service(res_pkg) {
                        Ok(_) => {}
                        Err(e) => {
                            event!(Level::ERROR, "[porter] {}", e);
                        }
                    };

                    thread::sleep(dur);
                    continue;
                }

                let name = String::from_utf8_lossy(&pkg.content.name[..valid_data_end]).to_string();
                event!(Level::INFO, "[porter] Processing {}", name);

                // Processing different behaviors
                match pkg.behavior {
                    Behavior::PutFile => {
                        match store_manager.put_binary_data(
                            &name,
                            &data,
                            flags & FlagType::Cover as u8 == FlagType::Cover as u8,
                            flags & FlagType::Compress as u8 == FlagType::Compress as u8,
                        ) {
                            Ok(_) => {
                                res_pkg.status = Status::Success;
                                res_pkg.content.name = pkg.content.name;
                                match conveyers.produce_service(res_pkg) {
                                    Ok(_) => {}
                                    Err(e) => {
                                        event!(Level::ERROR, "[porter] {}", e);
                                    }
                                };
                            }
                            Err(_) => {
                                event!(Level::ERROR, "[porter] Failed to put data");
                                res_pkg.status = Status::StoreFailed;
                                match conveyers.produce_service(res_pkg) {
                                    Ok(_) => {}
                                    Err(e) => {
                                        event!(Level::ERROR, "[porter] {}", e);
                                    }
                                };
                            }
                        };
>>>>>>> 0e1c5bca
                    }
                    Err(e) => {
                        error_count += 1;
                        // Limit error log frequency to avoid flooding
                        if error_count % ERROR_LOG_INTERVAL == 0 {
                            event!(Level::ERROR, "[porter] Failed to process package ({} errors): {}", 
                                   error_count, e);
                        }
                    }
                }
            }
            Ok(None) => {
                consecutive_empty += 1;
                
                // SQLite-optimized sleep strategy
                if idle_delay > 0 {
                    idle_delay = idle_delay.saturating_sub(if idle_delay >= IDLE_THRESHOLD {
                        SHORT_SLEEP
                    } else {
                        MEDIUM_SLEEP
                    });
                    dur = if idle_delay >= IDLE_THRESHOLD {
                        FAST_MODE
                    } else {
                        NORMAL_MODE
                    };
                } else {
                    // Adjust sleep time based on consecutive empty cycles, more conservative for SQLite
                    dur = match consecutive_empty {
                        0..=20 => SLOW_MODE,      // Increased initial wait time
                        21..=100 => Duration::from_millis(100), // Medium wait
                        _ => Duration::from_millis(200),        // Long wait to reduce CPU usage
                    };
                }
                
                if consecutive_empty % 200 == 0 {
                    event!(Level::DEBUG, "No order package for {} cycles, sleeping for {:?}", 
                           consecutive_empty, dur);
                }
            }
            Err(e) => {
                error_count += 1;
                if error_count % ERROR_LOG_INTERVAL == 0 {
                    event!(Level::ERROR, "[porter] Queue error ({} errors): {}", error_count, e);
                }
                // Brief wait on error to avoid frequent retries
                thread::sleep(Duration::from_millis(10));
                continue;
            }
        }

        thread::sleep(dur);
    }
}

/// Process single package logic, optimized for SQLite serial processing
fn process_package(
    pkg: &Package, 
    store_manager: &StoreManager, 
    conveyers: &ConveyQueue
) -> Result<(), String> {
    let mut res_pkg = Package::new();
    res_pkg.uni_id = pkg.uni_id;
    res_pkg.content.name = pkg.content.name.clone();
    res_pkg.content.flags = pkg.content.flags;

    // Optimize filename validation: use iterator to avoid repeated computation
    let valid_data_end = pkg.content.name.iter()
        .position(|&b| b == 0)
        .unwrap_or(pkg.content.name.len());

    if valid_data_end == 0 {
        res_pkg.status = Status::FileNameInvalid;
        return send_response(&res_pkg, conveyers);
    }

    // Optimize string conversion: avoid unnecessary allocation
    let name = if valid_data_end == pkg.content.name.len() {
        // No null terminator, use entire array directly
        unsafe { String::from_utf8_unchecked(pkg.content.name.to_vec()) }
    } else {
        // Has null terminator, only convert valid portion
        unsafe { String::from_utf8_unchecked(pkg.content.name[..valid_data_end].to_vec()) }
    };

    // SQLite serial processing: each operation is independent to avoid transaction conflicts
    match pkg.behavior {
        Behavior::PutFile => {
            let flags = pkg.content.flags;
            let should_cover = flags & FlagType::Cover as u8 == FlagType::Cover as u8;
            let should_compress = flags & FlagType::Compress as u8 == FlagType::Compress as u8;
            
            match store_manager.put_binary_data(&name, &pkg.content.data, should_cover, should_compress) {
                Ok(_) => {
                    res_pkg.status = Status::Success;
                    send_response(&res_pkg, conveyers)
                }
                Err(_) => {
                    res_pkg.status = Status::StoreFailed;
                    send_response(&res_pkg, conveyers)
                }
            }
        }
        Behavior::GetFile => {
            match store_manager.get_binary_data(&name) {
                Ok(data) => {
                    res_pkg.status = Status::Success;
                    res_pkg.content.data = data;
                    send_response(&res_pkg, conveyers)
                }
                Err(_) => {
                    res_pkg.status = Status::FileNotFound;
                    send_response(&res_pkg, conveyers)
                }
            }
        }
        Behavior::DeleteFile => {
            match store_manager.delete(&name, false) {
                Ok(_) => {
                    res_pkg.status = Status::Success;
                    send_response(&res_pkg, conveyers)
                }
                Err(_) => {
                    res_pkg.status = Status::FileNotFound;
                    send_response(&res_pkg, conveyers)
                }
            }
        }
        _ => {
            res_pkg.status = Status::InternalError;
            send_response(&res_pkg, conveyers)
        }
    }
}

/// Unified response sending function to reduce code duplication
fn send_response(res_pkg: &Package, conveyers: &ConveyQueue) -> Result<(), String> {
    conveyers.produce_service(res_pkg.clone())
        .map_err(|e| format!("Failed to send response: {}", e))
}<|MERGE_RESOLUTION|>--- conflicted
+++ resolved
@@ -51,75 +51,10 @@
                 idle_delay = 0x8000;
                 dur = FAST_MODE;
 
-<<<<<<< HEAD
                 // Process single package
                 match process_package(&pkg, &store_manager, &conveyers) {
                     Ok(_) => {
                         // Successfully processed, maintain fast mode
-=======
-                let flags = pkg.content.flags;
-                let data = pkg.content.data;
-
-                let mut res_pkg = Package::new();
-                res_pkg.uni_id = pkg.uni_id;
-                res_pkg.content.name = pkg.content.name;
-                res_pkg.content.flags = pkg.content.flags;
-
-                let valid_data_end = pkg
-                    .content
-                    .name
-                    .iter()
-                    .position(|&b| b == 0)
-                    .unwrap_or(pkg.content.name.len());
-
-                // File name validation check
-                if valid_data_end == 0 {
-                    res_pkg.status = Status::FileNameInvalid;
-                    match conveyers.produce_service(res_pkg) {
-                        Ok(_) => {}
-                        Err(e) => {
-                            event!(Level::ERROR, "[porter] {}", e);
-                        }
-                    };
-
-                    thread::sleep(dur);
-                    continue;
-                }
-
-                let name = String::from_utf8_lossy(&pkg.content.name[..valid_data_end]).to_string();
-                event!(Level::INFO, "[porter] Processing {}", name);
-
-                // Processing different behaviors
-                match pkg.behavior {
-                    Behavior::PutFile => {
-                        match store_manager.put_binary_data(
-                            &name,
-                            &data,
-                            flags & FlagType::Cover as u8 == FlagType::Cover as u8,
-                            flags & FlagType::Compress as u8 == FlagType::Compress as u8,
-                        ) {
-                            Ok(_) => {
-                                res_pkg.status = Status::Success;
-                                res_pkg.content.name = pkg.content.name;
-                                match conveyers.produce_service(res_pkg) {
-                                    Ok(_) => {}
-                                    Err(e) => {
-                                        event!(Level::ERROR, "[porter] {}", e);
-                                    }
-                                };
-                            }
-                            Err(_) => {
-                                event!(Level::ERROR, "[porter] Failed to put data");
-                                res_pkg.status = Status::StoreFailed;
-                                match conveyers.produce_service(res_pkg) {
-                                    Ok(_) => {}
-                                    Err(e) => {
-                                        event!(Level::ERROR, "[porter] {}", e);
-                                    }
-                                };
-                            }
-                        };
->>>>>>> 0e1c5bca
                     }
                     Err(e) => {
                         error_count += 1;
