package cc.aimerick.server.utils;

import cc.aimerick.server.enumeration.LiNaFlags;

import java.io.IOException;
import java.io.InputStream;
import java.io.OutputStream;
import java.net.InetSocketAddress;
import java.net.Socket;
import java.nio.ByteBuffer;
import java.nio.ByteOrder;
import java.nio.charset.StandardCharsets;
import java.util.zip.CRC32;

public class LiNaStoreClient {
    private Socket socket;
    private final InetSocketAddress address;
    private final int timeout;
    private final static int LINA_NAME_MAX_LENGTH = 255;
    private final static int LINA_HEADER_LENGTH = 0x108;

    public LiNaStoreClient(String ip, int port) {
        this(ip, port, 5000);
    }

    public LiNaStoreClient(String ip, int port, int timeout) {
        this.address = new InetSocketAddress(ip, port);
        this.timeout = timeout;
    }

    /**
     * Connects to the server.
     */
    private void connect() throws IOException {
        socket = new Socket();
        try{
            socket.connect(address, timeout);
        } catch (IOException e) {
            throw new IOException("Failed to connect to server: " , e);
        }
    }

    /**
     * Disconnects from the server.
     */
    private void disconnect() throws IOException {
        if (socket != null && !socket.isClosed()) {
            socket.close();
        }
    }

    /**
     * Uploads a file to the server and reads response.
     *
     * @param fileName The name of the file to upload.
     * @param data     The content of the file.
     * @param flags    Optional flags to control upload behavior.
     * @throws IOException If upload fails due to network or protocol issues.
     */
    public boolean uploadFile(String fileName, byte[] data, int flags) throws IOException {
        try {
            connect();
            InputStream is = socket.getInputStream();
            OutputStream os = socket.getOutputStream();

            // Prepare flag byte
            byte flagByte = (byte) (flags & 0xFF);

            // Prepare file name buffer (255 bytes)
            byte[] fullFileNameBuffer = new byte[LINA_NAME_MAX_LENGTH];
            byte[] fileNameBytes = fileName.getBytes(StandardCharsets.UTF_8);
            if (fileNameBytes.length > LINA_NAME_MAX_LENGTH) {
                throw new IllegalArgumentException("File name is too long: " + fileNameBytes.length + " bytes");
            }
            System.arraycopy(fileNameBytes, 0, fullFileNameBuffer, 0, fileNameBytes.length);

            // Length of data
            byte[] lengthBuffer = ByteBuffer.allocate(4).order(ByteOrder.LITTLE_ENDIAN).putInt(data.length).array();

            // CRC32 checksum
            CRC32 crc32 = new CRC32();
            crc32.update(fullFileNameBuffer);
            crc32.update(lengthBuffer);
            crc32.update(data);
            byte[] checksumBuffer = ByteBuffer.allocate(4).order(ByteOrder.LITTLE_ENDIAN).putInt((int) crc32.getValue()).array();

            // Send all parts
            try {
                os.write(flagByte);
                os.write(fullFileNameBuffer);
                os.write(lengthBuffer);
                os.write(checksumBuffer);
                os.write(data);
            } catch (IOException e){
                throw new IOException("Failed to send data for file: " + fileName, e);
            }

            // Read response
            try {
                byte[] response = new byte[LINA_HEADER_LENGTH];
                int bytesRead = is.read(response);
                if (bytesRead > 0 && response[0] != 0) {
                     throw new IOException("Server returned error: " + response[0] + " for file: " + fileName);
                }
                return response[0] == 0;
            } catch (IOException e){
                throw new IOException("Failed to read response for file: " + fileName, e);
            }
        } finally {
            disconnect();
        }
    }

    /**
     * Downloads a file from the server and verifies response.
     *
     * @param fileName Name of the file to download.
     * @return The downloaded data.
     * @throws IOException If download fails due to network or integrity issue.
     */
    public byte[] downloadFile(String fileName) throws IOException {
        try {
            connect();
            OutputStream os = socket.getOutputStream();
            InputStream is = socket.getInputStream();

            // Prepare flag byte
            byte flagByte = (byte) LiNaFlags.READ.getValue();

            // Prepare file name buffer (255 bytes)
            byte[] fullFileNameBuffer = new byte[LINA_NAME_MAX_LENGTH];
            byte[] fileNameBytes = fileName.getBytes(StandardCharsets.UTF_8);
            if (fileNameBytes.length > LINA_NAME_MAX_LENGTH) {
                throw new IllegalArgumentException("File name is too long: " + fileNameBytes.length + " bytes");
            }
            System.arraycopy(fileNameBytes, 0, fullFileNameBuffer, 0, fileNameBytes.length);

            // Length buffer (zero)
            byte[] lengthBuffer = ByteBuffer.allocate(4).order(ByteOrder.LITTLE_ENDIAN).putInt(0).array();

            // CRC32 checksum
            CRC32 crc32 = new CRC32();
            crc32.update(fullFileNameBuffer);
            crc32.update(lengthBuffer);
            byte[] checksumBuffer = ByteBuffer.allocate(4).order(ByteOrder.LITTLE_ENDIAN).putLong(crc32.getValue()).array();

            // Send request
            try {
                os.write(flagByte);
                os.write(fullFileNameBuffer);
                os.write(lengthBuffer);
                os.write(checksumBuffer);
            } catch (IOException e){
                throw new IOException("Failed to send request for file: " + fileName, e);
            }

            // Read response
            byte[] header = new byte[LINA_HEADER_LENGTH]; // 1(flag) + 255(name) + 4(length) + 4(checksum)
            int totalRead = 0;
            while (totalRead < header.length) {
                int read = is.read(header, totalRead, header.length - totalRead);
                if (read == -1) break;
                totalRead += read;
            }

            if (totalRead < header.length) {
                throw new IOException("Incomplete response header received.");
            }

            int dataLength = ByteBuffer.wrap(header, 256, 4).order(ByteOrder.LITTLE_ENDIAN).getInt();
            byte[] data = new byte[dataLength];
            totalRead = 0;
            while (totalRead < dataLength) {
                int read = is.read(data, totalRead, dataLength - totalRead);
                if (read == -1) break;
                totalRead += read;
            }

            // Verify checksum
            crc32.reset();
            crc32.update(fullFileNameBuffer);
            crc32.update(lengthBuffer);
            crc32.update(data);
            long expectedChecksum = crc32.getValue();
            long receivedChecksum = ByteBuffer.wrap(header, 260, 4).order(ByteOrder.LITTLE_ENDIAN).getLong();

            if (expectedChecksum != receivedChecksum) {
                throw new IOException("Checksum verification failed");
            }

            // Check response flag
            if (header[0] != 0) {
                throw new IOException("Server returned error code: " + header[0]);
            }

            return data;
        } finally {
            disconnect();
        }
    }

    /**
     * Deletes a file on the server.
     *
     * @param fileName Name of the file to delete.
     * @return True if successful.
     */
    public boolean deleteFile(String fileName) throws IOException {
        try {
            connect();
            OutputStream os = socket.getOutputStream();
            InputStream is = socket.getInputStream();

            // Prepare flag byte
            byte flagByte = (byte) LiNaFlags.DELETE.getValue();

            // Prepare file name buffer (255 bytes)
            byte[] fullFileNameBuffer = new byte[LINA_NAME_MAX_LENGTH];
            byte[] fileNameBytes = fileName.getBytes(StandardCharsets.UTF_8);
            if (fileNameBytes.length > LINA_NAME_MAX_LENGTH) {
                throw new IllegalArgumentException("File name is too long: " + fileNameBytes.length + " bytes");
            }
            System.arraycopy(fileNameBytes, 0, fullFileNameBuffer, 0, fileNameBytes.length);

            // Length buffer (zero)
            byte[] lengthBuffer = ByteBuffer.allocate(4).order(ByteOrder.LITTLE_ENDIAN).putInt(0).array();

            // CRC32 checksum
            CRC32 crc32 = new CRC32();
            crc32.update(fullFileNameBuffer);
            crc32.update(lengthBuffer);
            byte[] checksumBuffer = ByteBuffer.allocate(4).order(ByteOrder.LITTLE_ENDIAN).putLong(crc32.getValue()).array();

            // Send request
            try {
                os.write(flagByte);
                os.write(fullFileNameBuffer);
                os.write(lengthBuffer);
                os.write(checksumBuffer);
            } catch (IOException e){
                throw new IOException("Failed to send request for file: " + fileName, e);
            }

            // Read response
            byte[] response = new byte[LINA_HEADER_LENGTH];
            int bytesRead = is.read(response);
            if (bytesRead > 0) {
                return response[0] == 0;
            }

            return false;
        } finally {
            disconnect();
        }
    }
<<<<<<< HEAD

    /**
     * Main method for testing.
     */
    public static void main(String[] args) {
        String host = "localhost";
        int port = 8080;
        String testFile = "test.txt";

        try {
            LiNaStoreClient client = new LiNaStoreClient(host, port);

            // Test upload
            byte[] testData = "This is a test file.".getBytes(StandardCharsets.UTF_8);
            client.uploadFile(testFile, testData, LiNaFlags.WRITE.getValue());
            System.out.println("Upload complete.");

            // Test download
            byte[] downloadedData = client.downloadFile(testFile);
            System.out.println("Downloaded data: " + new String(downloadedData));

            // Test delete
            boolean deleted = client.deleteFile(testFile);
            System.out.println("Delete success: " + deleted);

        } catch (IOException e) {
            e.printStackTrace();
        }
    }
=======
>>>>>>> 0e1c5bca
}<|MERGE_RESOLUTION|>--- conflicted
+++ resolved
@@ -253,7 +253,6 @@
             disconnect();
         }
     }
-<<<<<<< HEAD
 
     /**
      * Main method for testing.
@@ -283,6 +282,4 @@
             e.printStackTrace();
         }
     }
-=======
->>>>>>> 0e1c5bca
 }